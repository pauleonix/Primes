--- conflicted
+++ resolved
@@ -48,9 +48,6 @@
       - name: Setup Docker Buildx
         uses: docker/setup-buildx-action@v1
 
-<<<<<<< HEAD
-      - name: Build amd64
-=======
       - name: Select arm64 build for specific solutions
         id: arch-arm64
         if: matrix.solution == 'PrimeAssembly/solution_2'
@@ -73,7 +70,6 @@
 
       - name: Build amd64
         if: steps.arch-amd64.outputs.build
->>>>>>> cf6d4d3a
         uses: docker/build-push-action@v2
         with:
           tags: ${{ steps.solution-name.outputs.normalized }}
