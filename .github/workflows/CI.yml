name: CI

on:
  push:
    branches: ["**"]
  pull_request:
    branches: ["**"]

jobs:
  build:
    runs-on: ubuntu-20.04

    strategy:
      matrix:
        solution:
          - PrimeCrystal/stl-faithful/marghidanu
<<<<<<< HEAD
          - PrimeRust/stl-faithful/mike-barber
=======
          - PrimeRust/solution_1
        os: ["ubuntu-20.04"]
>>>>>>> ac1958e6

    steps:
      - name: "Checkout code"
        uses: actions/checkout@v2

      - name: "Normalize solution name"
        id: solution-name
        run: |
          NAME=$(echo "${{ matrix.solution }}" | sed -r 's/\//_/g' | tr '[:upper:]' '[:lower:]')
          echo "::set-output name=normalized::${NAME}"

      - name: "Build container image"
        run: |
          cd "${{ matrix.solution }}"
          docker build -t "${{ steps.solution-name.outputs.normalized }}" .<|MERGE_RESOLUTION|>--- conflicted
+++ resolved
@@ -14,12 +14,8 @@
       matrix:
         solution:
           - PrimeCrystal/stl-faithful/marghidanu
-<<<<<<< HEAD
-          - PrimeRust/stl-faithful/mike-barber
-=======
           - PrimeRust/solution_1
         os: ["ubuntu-20.04"]
->>>>>>> ac1958e6
 
     steps:
       - name: "Checkout code"
